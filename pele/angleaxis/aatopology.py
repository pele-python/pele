--- conflicted
+++ resolved
@@ -119,26 +119,19 @@
         self.W = W
 
         self.inversion = None
-<<<<<<< HEAD
-        if Sym is None:
-            self.symmetries = [np.eye( 3 ), ]
-=======
         if symmetries is None:
             self.symmetries = [np.eye(3)]
         else:
             self.symmetries = symmetries
->>>>>>> ff09c7a5
 
     def get_smallest_rij(self, com1, com2):
         """return the shortest vector from com1 to com2 (both numpy arrays containing 
         coordinates for any number of atoms)
         """
         return com2 - com1
-<<<<<<< HEAD
-          
-=======
-
->>>>>>> ff09c7a5
+
+
+
     def distance_squared(self, com1, p1, com2, p2):
         """
         distance measure between 2 angle axis bodies of same type
@@ -157,12 +150,8 @@
             angle axis site type with mass and moment of inertia tensor
         returns:
             distance squared
-<<<<<<< HEAD
-        '''
-        #print self.get_smallest_rij(com1, com2)
-=======
-        """
->>>>>>> ff09c7a5
+        """
+
         return sitedist(self.get_smallest_rij(com1, com2), p1, p2, self.S, self.W, self.cog)
 
     def distance_squared_grad(self, com1, p1, com2, p2):
@@ -272,17 +261,10 @@
         self.sites = sites
 
     def add_sites(self, sites):
-<<<<<<< HEAD
-        '''
+        """
             Add a site to the topology
             
             Parameters
-=======
-        """
-            Add a site to the topolgy
-
-            Paramters
->>>>>>> ff09c7a5
             ---------
             sites : iteratable
                 list of AASiteType
@@ -297,29 +279,16 @@
         return CoordsAdapter(nrigid=self.get_nrigid(), coords=coords)
 
     def _distance_squared_python(self, coords1, coords2):
-<<<<<<< HEAD
-        ''' Calculate the squared distance between 2 configurations'''
-
-=======
         """ Calculate the squared distance between 2 configurations"""
->>>>>>> ff09c7a5
+
         ca1 = self.coords_adapter(coords=coords1)
         ca2 = self.coords_adapter(coords=coords2)
 
         d_sq = 0
         # first distance for sites only
         for i in xrange(ca1.nrigid):
-<<<<<<< HEAD
-            d_sq += self.sites[i].distance_squared(
-                                           ca1.posRigid[i], ca1.rotRigid[i],
-                                           ca2.posRigid[i], ca2.rotRigid[i])
-# sn402: change the distance function between sites
-# sn402: looks like it is actually ok
-=======
             d_sq += self.sites[i].distance_squared(ca1.posRigid[i], ca1.rotRigid[i],
                                                    ca2.posRigid[i], ca2.rotRigid[i])
-
->>>>>>> ff09c7a5
         return d_sq
 
     def distance_squared(self, coords1, coords2):
@@ -526,9 +495,7 @@
             g[3*i:3 * i + 3, 3 * i:3*i + 3] = g_M
             g[3*i + offset:3*i + 3 + offset, 3*i + offset:3*i + 3 + offset] = g_P
 
-        return g
-<<<<<<< HEAD
-          
+        return g         
 
 # sn402: new class to call the correct (PBC) versions of the cpp distance functions.          
 class AATopologyBulk(AATopology):
@@ -546,10 +513,6 @@
         except AttributeError:
             print "Warning: used Python version of AATopologyBulk.distance_squared"
             return self._distance_squared_python(coords1, coords2)
-=======
-
->>>>>>> ff09c7a5
-
             
     def distance_squared_grad(self, coords1, coords2):
         '''Calculate gradient with respect to coords 1 for the squared distance'''
