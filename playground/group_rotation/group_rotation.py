--- conflicted
+++ resolved
@@ -1,8 +1,4 @@
-<<<<<<< HEAD
-from pygmin.takestep import TakestepInterface
-=======
 from pele.takestep import TakestepInterface
->>>>>>> 3b59157c
 import playground.group_rotation.transforms as transforms
 import numpy as np
 
@@ -65,7 +61,6 @@
             step[group]["post_coords"] = coords.copy()
         return step
 
-<<<<<<< HEAD
 def averages(parameters, coords, n_trials, attribute):
     group_rotation = GroupRotation(parameters)
     attribute_average = {}
@@ -83,27 +78,6 @@
                                         diff**2) / float(i + 1)
     return attribute_average, attribute_variance
 
-=======
-#############################################
-
-def averages(parameters, coords, n_trials, attribute):
-    group_rotation = GroupRotation(parameters)
-    attribute_average = {}
-    attribute_variance = {}
-    for group in parameters:
-        attribute_average[group] = 0.0
-        attribute_variance[group] = 0.0
-    for i in range(n_trials):
-        step_result = group_rotation.takeStep(coords)
-        for group in parameters:
-            attribute_average[group] = ((i) * attribute_average[group] +
-                                       step_result[group][attribute]) / float(i + 1)
-            diff = step_result[group][attribute] - attribute_average[group]
-            attribute_variance[group] = ((i) * attribute_variance[group] +
-                                        diff**2) / float(i + 1)
-    return attribute_average, attribute_variance
-
->>>>>>> 3b59157c
 def measure_dihedral(coords, atoms):
     indices = [3 * atom + k for atom in atoms for k in range(3)]
     coords_0 = coords[indices[0:3]]
@@ -119,7 +93,6 @@
     return angle
     
 if __name__ == "__main__":
-<<<<<<< HEAD
     import playground.group_rotation.read_amber as amber
     import playground.group_rotation.amino_acids as amino
     
@@ -130,46 +103,4 @@
     testGR = GroupRotation(test_params)
     pre_coords = test_coords.copy()
     result = testGR.takeStep(test_coords)
-    print test_coords-pre_coords
-=======
-    test_params = {}
-    test_params["OME"] = {}
-    test_params["OME"]["bond_atom_1"] = 2
-    test_params["OME"]["bond_atom_2"] = 3
-    test_params["OME"]["group_atoms"] = 4, 5, 8
-    test_params["OME"]["max_angle_magnitude"] = 0.5
-    test_params["OME"]["selection_probability"] = 1.0
-    test_params["ME"] = {}
-    test_params["ME"]["bond_atom_1"] = 0
-    test_params["ME"]["bond_atom_2"] = 1
-    test_params["ME"]["group_atoms"] = 6, 7, 9
-    test_params["ME"]["max_angle_magnitude"] = 0.3
-    test_params["ME"]["selection_probability"] = 0.8
-    test_coords = np.random.rand(30) * 10
-    testGR = GroupRotation(test_params)
-    ang1 = measure_dihedral(test_coords, (1, 2, 3, 4))
-    ang2 = measure_dihedral(test_coords, (1, 2, 3, 5))
-    ang3 = measure_dihedral(test_coords, (1, 2, 3, 8))
-    result = testGR.takeStep(test_coords)
-    ang1_after = measure_dihedral(test_coords, (1, 2, 3, 4))
-    ang2_after = measure_dihedral(test_coords, (1, 2, 3, 5))
-    ang3_after = measure_dihedral(test_coords, (1, 2, 3, 8))
-    print ang3_after - ang3, ang2_after - ang2, ang1_after - ang1, result["OME"]["angle"]
-#    average, variance = averages(test_params, test_coords, 1000, "happened")
-#    for group in average:
-#        print group, average[group], variance[group]
-#    cumulative_prob = {}
-#    for group in test_params:
-#        cumulative_prob[group] = 0
-#    for i in range(1000):
-#        step_result = testGR.takeStep(test_coords)
-#        for group in test_params:
-#            cumulative_prob[group] = ((i) * cumulative_prob[group] +
-#                                     step_result[group]["happened"]) / float(i + 1)
-#    print cumulative_prob
-#    for group in step_result:
-#        print group
-#        for key in step_result[group]:
-#            print key
-#            print step_result[group][key]
->>>>>>> 3b59157c
+    print test_coords-pre_coords