#ifndef _PELE_DISTANCE_H
#define _PELE_DISTANCE_H

#include <cmath>
#include <stdexcept>
#include "array.h"

/**
 * References on round etc:
 * http://www.cplusplus.com/reference/cmath/floor/
 * http://www.cplusplus.com/reference/cmath/ceil/
 * http://www.cplusplus.com/reference/cmath/round/
 */
// round is missing in visual studio
#ifdef _MSC_VER
    inline double round(double r) {
        return (r > 0.0) ? floor(r + 0.5) : ceil(r - 0.5);
    }
#endif

/**
 * These classes and structs are used by the potentials to compute distances.
 * They must have a member function get_rij() with signature
 *
 *    void get_rij(double * r_ij, double const * const r1, 
 *                                double const * const r2) 
 *
 * Where r1 and r2 are the position of the two atoms and r_ij is an array of
 * size 3 which will be used to return the distance vector from r1 to r2.
 */

namespace pele {

/**
* compute the cartesian distance
*/
<<<<<<< HEAD
=======
template<size_t IDX>
struct meta_dist {
    static void f(double * const r_ij, double const * const r1,
            double const * const r2)
    {
        const static size_t k = IDX - 1;
        r_ij[k] = r1[k] - r2[k];
        meta_dist<k>::f(r_ij, r1, r2);
    }
};

template<>
struct meta_dist<1> {
    static void f(double * const r_ij, double const * const r1,
            double const * const r2)
    {
        r_ij[0] = r1[0] - r2[0];
    }
};  
>>>>>>> 281feb97

template<size_t ndim>
struct cartesian_distance {
    static const size_t _ndim = ndim;
    inline void get_rij(double * const r_ij, double const * const r1,
            double const * const r2) const
    {
<<<<<<< HEAD
        for (size_t i=0;i<ndim;++i)
            r_ij[i] = r1[i] - r2[i];
=======
        static_assert(ndim > 0, "illegal box dimension");
        meta_dist<ndim>::f(r_ij, r1, r2);
>>>>>>> 281feb97
    }

<<<<<<< HEAD
=======
template<size_t IDX>
struct meta_periodic_distance {
    static void f(double * const r_ij, double const * const r1,
                 double const * const r2, const double* _box, const double* _ibox)
    {
        const static size_t k = IDX - 1;
        r_ij[k] = r1[k] - r2[k];
        r_ij[k] -= round(r_ij[k] * _ibox[k]) * _box[k];
        meta_periodic_distance<k>::f(r_ij, r1, r2, _box, _ibox);
    } 
>>>>>>> 281feb97
};

//cartesian distance template specializations

template<>
struct cartesian_distance <3> {
    static const size_t _ndim = 3;
    inline void get_rij(double * const r_ij, double const * const r1,
                 double const * const r2) const
    {
        r_ij[0] = r1[0] - r2[0];
<<<<<<< HEAD
        r_ij[1] = r1[1] - r2[1];
        r_ij[2] = r1[2] - r2[2];
=======
        r_ij[0] -= round(r_ij[0] * _ibox[0]) * _box[0];
    }
};

/**
 * meta_image applies the nearest periodic image convention to the
 * coordinates of one particle.
 * In particular, meta_image is called by put_in_box once for each
 * particle.
 * x points to the first coodinate of the particle that should be put in
 * the box.
 * The template meta program expands to apply the nearest image
 * convention to all ndim coordinates in the range [x, x + ndim).
 * The function f of meta_image translates x[k] such that its new value
 * is in the range [-box[k]/2, box[k]/2].
 * To see this, consider the behavior of std::round.
 * E.g. if the input is x[k] == -0.7 _box[k], then
 * round(x[k] * _ibox[k]) == -1 and finally
 * x[k] -= -1 * _box[k] == 0.3 * _box[k]
 */
template<size_t IDX>
struct meta_image {
    static void f(double *const x, const double* _ibox, const double* _box)
    {
        const static size_t k = IDX - 1;
        x[k] -= round(x[k] * _ibox[k]) * _box[k];
        meta_image<k>::f(x, _ibox, _box);
>>>>>>> 281feb97
    }
};

template<>
<<<<<<< HEAD
struct cartesian_distance <2> {
    static const size_t _ndim = 2;
    inline void get_rij(double * const r_ij, double const * const r1,
               double const * const r2) const
=======
struct meta_image<1> {
    static void f(double *const x, const double* _ibox, const double* _box)
>>>>>>> 281feb97
    {
        r_ij[0] = r1[0] - r2[0];
        r_ij[1] = r1[1] - r2[1];
    }
};

/**
* periodic boundary conditions in rectangular box
*/
template<size_t ndim>
class periodic_distance {
public:
    static const size_t _ndim = ndim;
    double _box[ndim];
    double _ibox[ndim];

    periodic_distance(Array<double> const box)
    {
        if (box.size() != _ndim) {
            throw std::invalid_argument("box.size() must be equal to ndim");
        }
        for (size_t i=0;i<ndim;++i) {
            _box[i] = box[i];
            _ibox[i] = 1/box[i];
        }
    }
    
    periodic_distance()
    { 
        throw std::runtime_error("the empty constructor is not available for periodic boundaries"); 
    }

    inline void get_rij(double * const r_ij, double const * const r1,
                 double const * const r2) const
    {
<<<<<<< HEAD
        for (size_t i=0;i<ndim;++i) {
            r_ij[i] = r1[i] - r2[i];
            r_ij[i] -= round(r_ij[i] * _ibox[i]) * _box[i];
        }
    }

    inline void put_in_box(Array<double>& coords)
    {
        size_t natoms = coords.size()/_ndim;
        for (size_t i=0;i<natoms;++i){
            size_t i1 = i*_ndim;
            for (size_t j=0;j<_ndim;++j) {
                coords[i1+j] -= round(coords[i1+j] * _ibox[j]) * _box[j];
            }
        }
    }
};

//periodic distance template specializations

template <>
class periodic_distance <3> {
public:
    static const size_t _ndim = 3;
    double const _boxx;
    double const _boxy;
    double const _boxz;
    double const _iboxx;
    double const _iboxy;
    double const _iboxz;

    periodic_distance(Array<double> const box)
        : _boxx(box[0]),
          _boxy(box[1]),
          _boxz(box[2]),
          _iboxx(1./_boxx),
          _iboxy(1./_boxy),
          _iboxz(1./_boxz)
    {
        if (box.size() != _ndim) {
            throw std::invalid_argument("box.size() must be equal to ndim");
        }
    }

    /* this constructor exists only so the compiler doesn't complain.
    * It should never be used */
    periodic_distance()
        : _boxx(), _boxy(), _boxz(), _iboxx(), _iboxy(), _iboxz()
    { 
        throw std::runtime_error("the empty constructor is not available for periodic boundaries"); 
    }

    inline void get_rij(double * const r_ij, double const * const r1, 
                 double const * const r2) const
    {
        r_ij[0] = r1[0] - r2[0];
        r_ij[1] = r1[1] - r2[1];
        r_ij[2] = r1[2] - r2[2];
        r_ij[0] -= round(r_ij[0] * _iboxx) * _boxx;
        r_ij[1] -= round(r_ij[1] * _iboxy) * _boxy;
        r_ij[2] -= round(r_ij[2] * _iboxz) * _boxz;
    }

    inline void put_in_box(Array<double>& coords)
    {
        size_t natoms = coords.size()/_ndim;
        for (size_t i=0;i<natoms;++i){
            size_t i1 = i*_ndim;
            coords[i1] -= round(coords[i1] * _iboxx) * _boxx;
            coords[i1+1] -= round(coords[i1+1] * _iboxy) * _boxy;
            coords[i1+2] -= round(coords[i1+2] * _iboxz) * _boxz;
        }
    }
};

template <>
class periodic_distance <2>{
public:
    static const size_t _ndim = 2;
    double const _boxx;
    double const _boxy;
    double const _iboxx;
    double const _iboxy;

    periodic_distance(Array<double> const box)
        : _boxx(box[0]),
          _boxy(box[1]),
          _iboxx(1./_boxx),
          _iboxy(1./_boxy)
    {
        if (box.size() != _ndim) {
            throw std::invalid_argument("box.size() must be equal to ndim");
        }
    }

    /* this constructor exists only so the compiler doesn't complain.
     * It should never be used */
    periodic_distance()
        : _boxx(), _boxy(), _iboxx(), _iboxy()
    { throw std::runtime_error("the empty constructor is not available for periodic boundaries"); }

    inline void get_rij(double * const r_ij, double const * const r1,
                double const * const r2) const
    {
        r_ij[0] = r1[0] - r2[0];
        r_ij[1] = r1[1] - r2[1];
        r_ij[0] -= round(r_ij[0] * _iboxx) * _boxx;
        r_ij[1] -= round(r_ij[1] * _iboxy) * _boxy;
=======
        static_assert(ndim > 0, "illegal box dimension");
        meta_periodic_distance<ndim>::f(r_ij, r1, r2, _box, _ibox);
>>>>>>> 281feb97
    }

    inline void put_in_box(Array<double>& coords)
    {
<<<<<<< HEAD
        size_t natoms = coords.size()/_ndim;
        for (size_t i=0;i<natoms;++i){
            size_t i1 = i*_ndim;
            coords[i1] -= round(coords[i1] * _iboxx) * _boxx;
            coords[i1+1] -= round(coords[i1+1] * _iboxy) * _boxy;
=======
        const size_t natoms = coords.size() / _ndim;
        for (size_t i = 0; i < natoms; ++i){
            const size_t i1 = i * _ndim;
            static_assert(ndim > 0, "illegal box dimension");
            meta_image<ndim>::f(&coords[i1], _ibox, _box);
>>>>>>> 281feb97
        }
    }
};

/*
 * Interface classes to pass a generic non template pointer to DistanceInterface
 * (this should reduce the need for templating where best performance is not essential)
 */

class DistanceInterface{
protected:
public:
    virtual void get_rij(double * const r_ij, double const * const r1, double const * const r2) const =0;
    virtual ~DistanceInterface(){ }
};

template<size_t ndim>
class CartesianDistanceWrapper : public DistanceInterface{
protected:
    cartesian_distance<ndim> _dist;
public:
    static const size_t _ndim = ndim;
    inline void get_rij(double * const r_ij, double const * const r1,
            double const * const r2) const
    {
        _dist.get_rij(r_ij, r1, r2);
    }
};

template<size_t ndim>
class PeriodicDistanceWrapper : public DistanceInterface{
protected:
    periodic_distance<ndim> _dist;
public:
    static const size_t _ndim = ndim;
    PeriodicDistanceWrapper(Array<double> const box)
        : _dist(box)
    {};

    inline void get_rij(double * const r_ij, double const * const r1,
            double const * const r2) const
    {
        _dist.get_rij(r_ij, r1, r2);
    }
};

} // namespace pele
#endif // #ifndef _PELE_DISTANCE_H<|MERGE_RESOLUTION|>--- conflicted
+++ resolved
@@ -3,6 +3,8 @@
 
 #include <cmath>
 #include <stdexcept>
+#include <type_traits>
+
 #include "array.h"
 
 /**
@@ -27,6 +29,10 @@
  *
  * Where r1 and r2 are the position of the two atoms and r_ij is an array of
  * size 3 which will be used to return the distance vector from r1 to r2.
+ * 
+ * References:
+ * Used here: general reference on template meta-programming and recursive template functions:
+ * http://www.itp.phys.ethz.ch/education/hs12/programming_techniques
  */
 
 namespace pele {
@@ -34,8 +40,6 @@
 /**
 * compute the cartesian distance
 */
-<<<<<<< HEAD
-=======
 template<size_t IDX>
 struct meta_dist {
     static void f(double * const r_ij, double const * const r1,
@@ -55,25 +59,22 @@
         r_ij[0] = r1[0] - r2[0];
     }
 };  
->>>>>>> 281feb97
 
 template<size_t ndim>
 struct cartesian_distance {
     static const size_t _ndim = ndim;
-    inline void get_rij(double * const r_ij, double const * const r1,
+    void get_rij(double * const r_ij, double const * const r1,
             double const * const r2) const
     {
-<<<<<<< HEAD
-        for (size_t i=0;i<ndim;++i)
-            r_ij[i] = r1[i] - r2[i];
-=======
         static_assert(ndim > 0, "illegal box dimension");
         meta_dist<ndim>::f(r_ij, r1, r2);
->>>>>>> 281feb97
-    }
-
-<<<<<<< HEAD
-=======
+    }
+};
+
+/**
+* periodic boundary conditions in rectangular box
+*/
+
 template<size_t IDX>
 struct meta_periodic_distance {
     static void f(double * const r_ij, double const * const r1,
@@ -84,22 +85,14 @@
         r_ij[k] -= round(r_ij[k] * _ibox[k]) * _box[k];
         meta_periodic_distance<k>::f(r_ij, r1, r2, _box, _ibox);
     } 
->>>>>>> 281feb97
-};
-
-//cartesian distance template specializations
+};
 
 template<>
-struct cartesian_distance <3> {
-    static const size_t _ndim = 3;
-    inline void get_rij(double * const r_ij, double const * const r1,
-                 double const * const r2) const
+struct meta_periodic_distance<1> {
+    static void f(double * const r_ij, double const * const r1,
+                 double const * const r2, const double* _box, const double* _ibox)
     {
         r_ij[0] = r1[0] - r2[0];
-<<<<<<< HEAD
-        r_ij[1] = r1[1] - r2[1];
-        r_ij[2] = r1[2] - r2[2];
-=======
         r_ij[0] -= round(r_ij[0] * _ibox[0]) * _box[0];
     }
 };
@@ -127,29 +120,17 @@
         const static size_t k = IDX - 1;
         x[k] -= round(x[k] * _ibox[k]) * _box[k];
         meta_image<k>::f(x, _ibox, _box);
->>>>>>> 281feb97
     }
 };
 
 template<>
-<<<<<<< HEAD
-struct cartesian_distance <2> {
-    static const size_t _ndim = 2;
-    inline void get_rij(double * const r_ij, double const * const r1,
-               double const * const r2) const
-=======
 struct meta_image<1> {
     static void f(double *const x, const double* _ibox, const double* _box)
->>>>>>> 281feb97
-    {
-        r_ij[0] = r1[0] - r2[0];
-        r_ij[1] = r1[1] - r2[1];
-    }
-};
-
-/**
-* periodic boundary conditions in rectangular box
-*/
+    {
+        x[0] -= round(x[0] * _ibox[0]) * _box[0];
+    }
+};
+
 template<size_t ndim>
 class periodic_distance {
 public:
@@ -162,12 +143,12 @@
         if (box.size() != _ndim) {
             throw std::invalid_argument("box.size() must be equal to ndim");
         }
-        for (size_t i=0;i<ndim;++i) {
+        for (size_t i = 0; i < ndim; ++i) {
             _box[i] = box[i];
-            _ibox[i] = 1/box[i];
+            _ibox[i] = 1 / box[i];
         }
     }
-    
+
     periodic_distance()
     { 
         throw std::runtime_error("the empty constructor is not available for periodic boundaries"); 
@@ -176,136 +157,17 @@
     inline void get_rij(double * const r_ij, double const * const r1,
                  double const * const r2) const
     {
-<<<<<<< HEAD
-        for (size_t i=0;i<ndim;++i) {
-            r_ij[i] = r1[i] - r2[i];
-            r_ij[i] -= round(r_ij[i] * _ibox[i]) * _box[i];
-        }
-    }
-
-    inline void put_in_box(Array<double>& coords)
-    {
-        size_t natoms = coords.size()/_ndim;
-        for (size_t i=0;i<natoms;++i){
-            size_t i1 = i*_ndim;
-            for (size_t j=0;j<_ndim;++j) {
-                coords[i1+j] -= round(coords[i1+j] * _ibox[j]) * _box[j];
-            }
-        }
-    }
-};
-
-//periodic distance template specializations
-
-template <>
-class periodic_distance <3> {
-public:
-    static const size_t _ndim = 3;
-    double const _boxx;
-    double const _boxy;
-    double const _boxz;
-    double const _iboxx;
-    double const _iboxy;
-    double const _iboxz;
-
-    periodic_distance(Array<double> const box)
-        : _boxx(box[0]),
-          _boxy(box[1]),
-          _boxz(box[2]),
-          _iboxx(1./_boxx),
-          _iboxy(1./_boxy),
-          _iboxz(1./_boxz)
-    {
-        if (box.size() != _ndim) {
-            throw std::invalid_argument("box.size() must be equal to ndim");
-        }
-    }
-
-    /* this constructor exists only so the compiler doesn't complain.
-    * It should never be used */
-    periodic_distance()
-        : _boxx(), _boxy(), _boxz(), _iboxx(), _iboxy(), _iboxz()
-    { 
-        throw std::runtime_error("the empty constructor is not available for periodic boundaries"); 
-    }
-
-    inline void get_rij(double * const r_ij, double const * const r1, 
-                 double const * const r2) const
-    {
-        r_ij[0] = r1[0] - r2[0];
-        r_ij[1] = r1[1] - r2[1];
-        r_ij[2] = r1[2] - r2[2];
-        r_ij[0] -= round(r_ij[0] * _iboxx) * _boxx;
-        r_ij[1] -= round(r_ij[1] * _iboxy) * _boxy;
-        r_ij[2] -= round(r_ij[2] * _iboxz) * _boxz;
-    }
-
-    inline void put_in_box(Array<double>& coords)
-    {
-        size_t natoms = coords.size()/_ndim;
-        for (size_t i=0;i<natoms;++i){
-            size_t i1 = i*_ndim;
-            coords[i1] -= round(coords[i1] * _iboxx) * _boxx;
-            coords[i1+1] -= round(coords[i1+1] * _iboxy) * _boxy;
-            coords[i1+2] -= round(coords[i1+2] * _iboxz) * _boxz;
-        }
-    }
-};
-
-template <>
-class periodic_distance <2>{
-public:
-    static const size_t _ndim = 2;
-    double const _boxx;
-    double const _boxy;
-    double const _iboxx;
-    double const _iboxy;
-
-    periodic_distance(Array<double> const box)
-        : _boxx(box[0]),
-          _boxy(box[1]),
-          _iboxx(1./_boxx),
-          _iboxy(1./_boxy)
-    {
-        if (box.size() != _ndim) {
-            throw std::invalid_argument("box.size() must be equal to ndim");
-        }
-    }
-
-    /* this constructor exists only so the compiler doesn't complain.
-     * It should never be used */
-    periodic_distance()
-        : _boxx(), _boxy(), _iboxx(), _iboxy()
-    { throw std::runtime_error("the empty constructor is not available for periodic boundaries"); }
-
-    inline void get_rij(double * const r_ij, double const * const r1,
-                double const * const r2) const
-    {
-        r_ij[0] = r1[0] - r2[0];
-        r_ij[1] = r1[1] - r2[1];
-        r_ij[0] -= round(r_ij[0] * _iboxx) * _boxx;
-        r_ij[1] -= round(r_ij[1] * _iboxy) * _boxy;
-=======
         static_assert(ndim > 0, "illegal box dimension");
         meta_periodic_distance<ndim>::f(r_ij, r1, r2, _box, _ibox);
->>>>>>> 281feb97
-    }
-
-    inline void put_in_box(Array<double>& coords)
-    {
-<<<<<<< HEAD
-        size_t natoms = coords.size()/_ndim;
-        for (size_t i=0;i<natoms;++i){
-            size_t i1 = i*_ndim;
-            coords[i1] -= round(coords[i1] * _iboxx) * _boxx;
-            coords[i1+1] -= round(coords[i1+1] * _iboxy) * _boxy;
-=======
+    }
+
+    inline void put_in_box(Array<double>& coords) const
+    {
         const size_t natoms = coords.size() / _ndim;
         for (size_t i = 0; i < natoms; ++i){
             const size_t i1 = i * _ndim;
             static_assert(ndim > 0, "illegal box dimension");
             meta_image<ndim>::f(&coords[i1], _ibox, _box);
->>>>>>> 281feb97
         }
     }
 };
